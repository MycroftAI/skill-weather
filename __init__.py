--- conflicted
+++ resolved
@@ -55,15 +55,11 @@
 
     def __init__(self):
         super(OWMApi, self).__init__("owm")
-<<<<<<< HEAD
-        self.lang = "ko"
-=======
         # This is the language code for the interaction between python and the
         # OpenWeatherMap API. This value does not need to be localized as data is fetched
         # in English from the OWM API and later on translated at the WeatherSkill
         # class:
         self.lang = "en"
->>>>>>> 208c3814
         self.observation = ObservationParser()
         self.forecast = ForecastParser()
 
